--- conflicted
+++ resolved
@@ -1,32 +1,9 @@
 from dtw import recognize_word, find_similar_speaker
-<<<<<<< HEAD
-from utils import load_speakers_from_folder, print_results
-=======
 from utils import print_results
->>>>>>> d5729544
 
 
 if __name__ == '__main__':
 
-<<<<<<< HEAD
-if __name__ == '__main__':
-
-    DB_PATH = "sound_database"
-    speakers = load_speakers_from_folder(DB_PATH)
-    
-
-    print("Results on a word from a speaker who's sounds are in the dataset, but the said word is not in the dataset vocabulary:")
-    REF_NAME = ""
-    INPUT_FILE = "test.wav"
-    recognized_word, top_word = recognize_word(INPUT_FILE, REF_NAME, speakers)
-    print_results(recognized_word, top_word)
-
-
-    print("\nResults on a word from a speaker who's sounds are not in the dataset, but the said word is in the dataset vocabulary:")
-    REF_NAME = ""
-    INPUT_FILE = 'desno-test.wav'
-    recognized_word, top_word = recognize_word(INPUT_FILE, REF_NAME, speakers)
-=======
     DB_PATH = "sound_database"
     REF_NAME = '38-21'
     
@@ -45,17 +22,8 @@
     print("\nResults on a word from a speaker who's sounds are in the dataset and the said word is in the dataset vocabulary:")
     INPUT_FILE = 'levo-test.wav'
     recognized_word, top_word = recognize_word(INPUT_FILE, DB_PATH)
->>>>>>> d5729544
     print_results(recognized_word, top_word)
 
     print('\n Similar speaker to speaker named 38-21:')
 
-<<<<<<< HEAD
-    print("\nResults on a word from a speaker who's sounds are in the dataset and the said word is in the dataset vocabulary:")
-    REF_NAME = ""
-    INPUT_FILE = 'levo-test.wav'
-    recognized_word, top_word = recognize_word(INPUT_FILE, REF_NAME, speakers)
-    print_results(recognized_word, top_word)
-=======
-    find_similar_speaker(REF_NAME, DB_PATH)
->>>>>>> d5729544
+    find_similar_speaker(REF_NAME, DB_PATH)