--- conflicted
+++ resolved
@@ -194,139 +194,26 @@
             print("Mel Spec. best cost exceeds threshold. Classifying as unknown.")
             return None, final_word
             
-<<<<<<< HEAD
-            # Normalize distances for pre-filtered matches
-            if speaker_word_distances:
-                distances = [d[1] for d in speaker_word_distances]
-                normalized_distances = 1 - (distances - min(distances)) / (max(distances) - min(distances))
-                
-                feature_matches[speaker] = [
-                    (speaker_word_distances[i][0], normalized_distances[i]) 
-                    for i in range(len(speaker_word_distances))
-                ]
-        
-        feature_results[feature_type] = feature_matches
-    
-    # Aggregate results with voting
-    word_scores = {}
-    for feature_type, matches in feature_results.items():
-        for speaker, word_list in matches.items():
-            for word, score in word_list:
-                if word not in word_scores:
-                    word_scores[word] = []
-                word_scores[word].append(score)
-    
-    # Compute final word ranking
-    ranked_words = [
-        (word, np.mean(scores)) 
-        for word, scores in word_scores.items() 
-        if word in dataset_words and len(scores) > 0
-    ]
-    
-    ranked_words.sort(key=lambda x: x[1], reverse=True)
-    
-    # Get the top-ranked word
-    top_word = ranked_words[0][0] if ranked_words else None
-    final_top_word = top_word
-    
-    if top_word:
-        print(f"Top predicted word: {top_word}")
-        
-        # Calculate and print the average DTW distances
-        for feature_type in feature_types:
-            avg_distance = np.mean(word_distances_by_feature[feature_type])
-            # print(f"Average {feature_type.upper()} DTW distance for word '{top_word}': {avg_distance:.4f}")
-            if feature_type=='mfcc' and avg_distance > mfcc_threshold:
-                final_top_word = None
-        
-    return final_top_word, top_word
-=======
->>>>>>> d5729544
 
     return final_word, final_word
 
 
-def find_similar_speaker(input_speaker_name, speaker_files):
-    """
-    Find the most similar speaker by scaling feature distances to ensure equal importance.
-
-    Args:
-        input_speaker_name (str): Name of the input speaker.
-        speaker_files (dict): Dictionary of speakers with their words and corresponding file paths.
-
-    Returns:
-        str: Name of the most similar speaker.
-    """
-    feature_types = ['mfcc', 'lpc', 'mel']
-    speaker_distances = {speaker: {feature: [] for feature in feature_types} for speaker in speaker_files}
-
-    # Collect words from the input speaker
-    input_words_files = speaker_files.get(input_speaker_name, {})
-    if not input_words_files:
-        raise ValueError(f"Speaker '{input_speaker_name}' not found in speaker files.")
-
-    # Extract features for input speaker's words
-    input_features = {feature: {} for feature in feature_types}
-    for feature_type in feature_types:
-        for word, file_path in input_words_files.items():
-            input_features[feature_type][word] = extract_features(file_path, feature_type)
-
-    # Compare with other speakers' words
-    for speaker, words_files in speaker_files.items():
-        if input_speaker_name == speaker:
-            continue  # Skip comparing with the input speaker itself
-
-        # Calculate distances for each word and feature type
-        for word, file_path in words_files.items():
-            if word in input_words_files:  # Only compare corresponding words
-                for feature_type in feature_types:
-                    # Extract features for the reference word
-                    ref_features = extract_features(file_path, feature_type)
-                    input_feat = input_features[feature_type][word]
-
-                    # Calculate DTW distance for this feature type
-                    distance = dtw_distance(input_feat, ref_features)
-                    speaker_distances[speaker][feature_type].append(distance)
-
-    # Normalize distances for each feature type across all speakers
-    normalized_distances = {speaker: [] for speaker in speaker_files if speaker != input_speaker_name}
-    for feature_type in feature_types:
-        # Gather all distances for the current feature type
-        all_distances = [
-            dist for speaker in speaker_distances if speaker != input_speaker_name
-            for dist in speaker_distances[speaker][feature_type]
-        ]
-
-        # Normalize using z-score normalization
-        mean = np.mean(all_distances)
-        std = np.std(all_distances) if np.std(all_distances) > 0 else 1  # Prevent division by zero
-
-        for speaker in speaker_distances:
-            if speaker == input_speaker_name:
-                continue
-            # Normalize each speaker's distances for this feature type
-            normalized = [(dist - mean) / std for dist in speaker_distances[speaker][feature_type]]
-            normalized_distances[speaker].extend(normalized)
-
-    # Calculate average Euclidean distances for each speaker
-    speaker_avg_distances = {}
-    for speaker, distances in normalized_distances.items():
-        if distances:
-            # Compute the average Euclidean distance over all words
-            euclidean_distances = [
-                np.sqrt(sum(d**2 for d in distances[i:i + 3]))
-                for i in range(0, len(distances), 3)  # Group by 3 (one for each feature)
-            ]
-            speaker_avg_distances[speaker] = np.mean(euclidean_distances)
-
-    # Find the most similar speaker
-    most_similar_speaker = min(speaker_avg_distances, key=speaker_avg_distances.get)
-
-    # Print distances and the most similar speaker
-    print(f"\nDistance calculations between '{input_speaker_name}' and other speakers:")
-    for speaker, avg_distance in speaker_avg_distances.items():
-        print(f"  Speaker: {speaker}, Average Euclidean distance: {avg_distance:.4f}")
-
-    print(f"\nMost similar speaker: {most_similar_speaker} with average distance {speaker_avg_distances[most_similar_speaker]:.4f}")
-    
-    return most_similar_speaker+# Step 4: Find Similar Speaker
+def find_similar_speaker(input_file, input_speaker_name, speaker_files, feature_type="mfcc"):
+    input_features = extract_features(input_file, input_speaker_name, feature_type)
+
+    closest_speaker = None
+    min_distance = float('inf')
+
+    for speaker, files in speaker_files.items():
+        distances = []
+        for file_path in files:
+            speaker_features = extract_features(file_path, input_speaker_name, feature_type)
+            distances.append(dtw_distance(input_features, speaker_features))
+        avg_distance = np.mean(distances)
+        print(f"Average DTW distance for speaker '{speaker}' is {avg_distance:.2f}")
+        if avg_distance < min_distance:
+            min_distance = avg_distance
+            closest_speaker = speaker
+
+    return closest_speaker, min_distance